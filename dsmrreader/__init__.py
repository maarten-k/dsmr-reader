--- conflicted
+++ resolved
@@ -17,10 +17,6 @@
 from django.utils.version import get_version
 
 
-<<<<<<< HEAD
-VERSION = (1, 24, 0, 'beta', 5)
-=======
-VERSION = (1, 23, 1, 'final', 0)
->>>>>>> 9a98c73e
+VERSION = (1, 24, 0, 'final', 0)
 
 __version__ = get_version(VERSION)